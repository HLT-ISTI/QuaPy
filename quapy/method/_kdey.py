--- conflicted
+++ resolved
@@ -1,13 +1,8 @@
-from typing import Union
 import numpy as np
-from scipy.optimize import optimize, minimize_scalar
-
-from quapy.protocol import UPP
 from sklearn.base import BaseEstimator
 from sklearn.neighbors import KernelDensity
 
 import quapy as qp
-from quapy.data import LabelledCollection
 from quapy.method.aggregative import AggregativeSoftQuantifier
 import quapy.functional as F
 
@@ -115,29 +110,6 @@
     :param random_state: a seed to be set before fitting any base quantifier (default None)
     """
 
-<<<<<<< HEAD
-    def __init__(self, classifier: BaseEstimator=None, val_split=5, bandwidth=0.1, auto_reduction=500, auto_repeats=25, random_state=None):
-        self.classifier = qp._get_classifier(classifier)
-        self.val_split = val_split
-        self.bandwidth = bandwidth
-        if bandwidth!='auto':
-            self.bandwidth = KDEBase._check_bandwidth(bandwidth)
-
-        assert auto_reduction is None or (isinstance(auto_reduction, int) and auto_reduction>0), \
-            (f'param {auto_reduction=} should either be None (no reduction) or a positive integer '
-             f'(number of training instances).')
-
-        self.auto_reduction = auto_reduction
-        self.auto_repeats = auto_repeats
-        self.random_state=random_state
-
-    def aggregation_fit(self, classif_predictions: LabelledCollection, data: LabelledCollection):
-        if self.bandwidth == 'auto':
-            self.bandwidth_val = self.auto_bandwidth_likelihood(classif_predictions)
-        else:
-            self.bandwidth_val = self.bandwidth
-        self.mix_densities = self.get_mixture_components(*classif_predictions.Xy, data.classes_, self.bandwidth_val)
-=======
     def __init__(self, classifier: BaseEstimator=None, fit_classifier=True, val_split=5, bandwidth=0.1,
                  random_state=None):
         super().__init__(classifier, fit_classifier, val_split)
@@ -146,49 +118,7 @@
 
     def aggregation_fit(self, classif_predictions, labels):
         self.mix_densities = self.get_mixture_components(classif_predictions, labels, self.classes_, self.bandwidth)
->>>>>>> 7a0cf2c5
         return self
-
-    def auto_bandwidth_likelihood(self, classif_predictions: LabelledCollection):
-        train, val = classif_predictions.split_stratified(train_prop=0.5, random_state=self.random_state)
-        n_classes = classif_predictions.n_classes
-        epsilon = 1e-8
-        repeats = self.auto_repeats
-
-        auto_reduction = self.auto_reduction
-        if auto_reduction is None:
-            auto_reduction = len(classif_predictions)
-        else:
-            # reduce samples to speed up computation
-            train = train.sampling(auto_reduction)
-
-        prot = UPP(val, sample_size=auto_reduction, repeats=repeats, random_state=self.random_state)
-
-        def eval_bandwidth_nll(bandwidth):
-            mix_densities = self.get_mixture_components(*train.Xy, train.classes_, bandwidth)
-            loss_accum = 0
-            for (sample, prevtrue) in prot():
-                test_densities = [self.pdf(kde_i, sample) for kde_i in mix_densities]
-
-                def neg_loglikelihood_prev(prev):
-                    test_mixture_likelihood = sum(prev_i * dens_i for prev_i, dens_i in zip(prev, test_densities))
-                    test_loglikelihood = np.log(test_mixture_likelihood + epsilon)
-                    nll = -np.sum(test_loglikelihood)
-                    return nll
-
-                pred_prev, neglikelihood = F.optim_minimize(neg_loglikelihood_prev, n_classes=n_classes, return_loss=True)
-                loss_accum += neglikelihood
-            return loss_accum
-
-        r = minimize_scalar(eval_bandwidth_nll, bounds=(0.0001, 0.2), options={'xatol': 0.005})
-        best_band = r.x
-        best_loss_value = r.fun
-        nit = r.nit
-
-        # print(f'[{self.__class__.__name__}:autobandwidth] '
-        #       f'found bandwidth={best_band:.8f} after {nit=} iterations loss_val={best_loss_value:.5f})')
-
-        return best_band
 
     def aggregate(self, posteriors: np.ndarray):
         """
