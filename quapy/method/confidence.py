import numpy as np
from sklearn.base import BaseEstimator
from sklearn.metrics import confusion_matrix

import quapy as qp
import quapy.functional as F
from quapy.method import _bayesian
from quapy.method.aggregative import AggregativeCrispQuantifier
from quapy.data import LabelledCollection
from quapy.method.aggregative import AggregativeQuantifier
from scipy.stats import chi2
from sklearn.utils import resample
from abc import ABC, abstractmethod
from scipy.special import softmax, factorial
import copy
from functools import lru_cache

"""
This module provides implementation of different types of confidence regions, and the implementation of Bootstrap
for AggregativeQuantifiers.
"""

class ConfidenceRegionABC(ABC):
    """
    Abstract class of confidence regions
    """

    @abstractmethod
    def point_estimate(self) -> np.ndarray:
        """
        Returns the point estimate corresponding to a set of bootstrap estimates.

        :return: np.ndarray
        """
        ...

    def ndim(self) -> int:
        """
        Number of dimensions of the region. This number corresponds to the total number of classes. The dimensionality
        of the simplex is therefore ndim-1

        :return: int
        """
        return len(self.point_estimate())

    @abstractmethod
    def coverage(self, true_value) -> float:
        """
        Checks whether a value, or a sets of values, are contained in the confidence region. The method computes the
        fraction of these that are contained in the region, if more than one value is passed. If only one value is
        passed, then it either returns 1.0 or 0.0, for indicating the value is in the region or not, respectively.

        :param true_value: a np.ndarray of shape (n_classes,) or shape (n_values, n_classes,)
        :return: float in [0,1]
        """
        ...

    @lru_cache
    def simplex_portion(self):
        """
        Computes the fraction of the simplex which is covered by the region. This is not the volume of the region
        itself (which could lie outside the boundaries of the simplex), but the actual fraction of the simplex
        contained in the region. A default implementation, based on Monte Carlo approximation, is provided.

        :return: float, the fraction of the simplex covered by the region
        """
        return self.montecarlo_proportion()

    @lru_cache
    def montecarlo_proportion(self, n_trials=10_000):
        """
        Estimates, via a Monte Carlo approach, the fraction of the simplex covered by the region. This is carried
        out by returning the fraction of the `n_trials` points, uniformly drawn at random from the simplex, that
        are included in the region. The value is only computed once when multiple calls are made.

        :return: float in [0,1]
        """
        with qp.util.temp_seed(0):
            uniform_simplex = F.uniform_simplex_sampling(n_classes=self.ndim(), size=n_trials)
        proportion = np.clip(self.coverage(uniform_simplex), 0., 1.)
        return proportion


class WithConfidenceABC(ABC):
    """
    Abstract class for confidence regions.
    """
    METHODS = ['intervals', 'ellipse', 'ellipse-clr']

    @abstractmethod
    def quantify_conf(self, instances, confidence_level=None) -> (np.ndarray, ConfidenceRegionABC):
        """
        Adds the method `quantify_conf` to the interface. This method returns not only the point-estimate, but
        also the confidence region around it.

        :param instances: a np.ndarray of shape (n_instances, n_features,)
        :confidence_level: float in (0, 1)
        :return: a tuple (`point_estimate`, `conf_region`), where `point_estimate` is a np.ndarray of shape
            (n_classes,) and  `conf_region` is an object from :class:`ConfidenceRegionABC`
        """
        ...

    @classmethod
    def construct_region(cls, prev_estims, confidence_level=0.95, method='intervals'):
        """
        Construct a confidence region given many prevalence estimations.

        :param prev_estims: np.ndarray of shape (n_estims, n_classes)
        :param confidence_level: float, the confidence level for the region (default 0.95)
        :param method: str, indicates the method for constructing regions. Set to `intervals` for
            constructing confidence intervals (default), or to `ellipse` for constructing an
            ellipse in the probability simplex, or to `ellipse-clr` for constructing an ellipse
            in the Centered-Log Ratio (CLR) unconstrained space.
        """
        region = None
        if method == 'intervals':
            region = ConfidenceIntervals(prev_estims, confidence_level=confidence_level)
        elif method == 'ellipse':
            region = ConfidenceEllipseSimplex(prev_estims, confidence_level=confidence_level)
        elif method == 'ellipse-clr':
            region = ConfidenceEllipseCLR(prev_estims, confidence_level=confidence_level)

        if region is None:
            raise NotImplementedError(f'unknown method {method}')

        return region

def simplex_volume(n):
    """
    Computes the volume of the n-dimensional simplex. For n classes, the corresponding volume
    is :meth:`simplex_volume(n-1)` since the simplex has one degree of freedom less.

    :param n: int, the dimensionality of the simplex
    :return: float, the volume of the n-dimensional simplex
    """
    return 1 / factorial(n)


def within_ellipse_prop(values, mean, prec_matrix, chi2_critical):
    """
    Checks the proportion of values that belong to the ellipse with center `mean` and precision matrix `prec_matrix`
    at a distance `chi2_critical`.

    :param values: a np.ndarray of shape (n_dim,) or (n_values, n_dim,)
    :param mean: a np.ndarray of shape (n_dim,) with the center of the ellipse
    :param prec_matrix: a np.ndarray with the precision matrix (inverse of the
        covariance matrix) of the ellipse. If this inverse cannot be computed
        then None must be passed
    :param chi2_critical: float, the chi2 critical value

    :return: float in [0,1], the fraction of values that are contained in the ellipse
        defined by the mean (center), the precision matrix (shape), and the chi2_critical value (distance).
        If `values` is only one value, then either 0. (not contained) or 1. (contained) is returned.
    """
    if prec_matrix is None:
        return 0.

    diff = values - mean  # Mahalanobis distance

    d_M_squared = diff @ prec_matrix @ diff.T  # d_M^2
    if d_M_squared.ndim == 2:
        d_M_squared = np.diag(d_M_squared)

    within_elipse = (d_M_squared <= chi2_critical)

    if isinstance(within_elipse, np.ndarray):
        within_elipse = np.mean(within_elipse)

    return within_elipse * 1.0


class ConfidenceEllipseSimplex(ConfidenceRegionABC):
    """
    Instantiates a Confidence Ellipse in the probability simplex.

    :param X: np.ndarray of shape (n_bootstrap_samples, n_classes)
    :param confidence_level: float, the confidence level (default 0.95)
    """

    def __init__(self, X, confidence_level=0.95):

        assert 0. < confidence_level < 1., f'{confidence_level=} must be in range(0,1)'

        X = np.asarray(X)

        self.mean_ = X.mean(axis=0)
        self.cov_ = np.cov(X, rowvar=False, ddof=1)

        try:
            self.precision_matrix_ = np.linalg.inv(self.cov_)
        except:
            self.precision_matrix_ = None

        self.dim = X.shape[-1]
        self.ddof = self.dim - 1

        # critical chi-square value
        self.confidence_level = confidence_level
        self.chi2_critical_ = chi2.ppf(confidence_level, df=self.ddof)

    def point_estimate(self):
        """
        Returns the point estimate, the center of the ellipse.

        :return: np.ndarray of shape (n_classes,)
        """
        return self.mean_

    def coverage(self, true_value):
        """
        Checks whether a value, or a sets of values, are contained in the confidence region. The method computes the
        fraction of these that are contained in the region, if more than one value is passed. If only one value is
        passed, then it either returns 1.0 or 0.0, for indicating the value is in the region or not, respectively.

        :param true_value: a np.ndarray of shape (n_classes,) or shape (n_values, n_classes,)
        :return: float in [0,1]
        """
        return within_ellipse_prop(true_value, self.mean_, self.precision_matrix_, self.chi2_critical_)


class ConfidenceEllipseCLR(ConfidenceRegionABC):
    """
    Instantiates a Confidence Ellipse in the Centered-Log Ratio (CLR) space.

    :param X: np.ndarray of shape (n_bootstrap_samples, n_classes)
    :param confidence_level: float, the confidence level (default 0.95)
    """

    def __init__(self, X, confidence_level=0.95):
        self.clr = CLRtransformation()
        Z = self.clr(X)
        self.mean_ = np.mean(X, axis=0)
        self.conf_region_clr = ConfidenceEllipseSimplex(Z, confidence_level=confidence_level)

    def point_estimate(self):
        """
        Returns the point estimate, the center of the ellipse.

        :return: np.ndarray of shape (n_classes,)
        """
        # The inverse of the CLR does not coincide with the true mean, because the geometric mean
        # requires smoothing the prevalence vectors and this affects the softmax (inverse);
        # return self.clr.inverse(self.mean_) # <- does not coincide
        return self.mean_

    def coverage(self, true_value):
        """
        Checks whether a value, or a sets of values, are contained in the confidence region. The method computes the
        fraction of these that are contained in the region, if more than one value is passed. If only one value is
        passed, then it either returns 1.0 or 0.0, for indicating the value is in the region or not, respectively.

        :param true_value: a np.ndarray of shape (n_classes,) or shape (n_values, n_classes,)
        :return: float in [0,1]
        """
        transformed_values = self.clr(true_value)
        return self.conf_region_clr.coverage(transformed_values)


class ConfidenceIntervals(ConfidenceRegionABC):
    """
    Instantiates a region based on (independent) Confidence Intervals.

    :param X: np.ndarray of shape (n_bootstrap_samples, n_classes)
    :param confidence_level: float, the confidence level (default 0.95)
    """
    def __init__(self, X, confidence_level=0.95):
        assert 0 < confidence_level < 1, f'{confidence_level=} must be in range(0,1)'

        X = np.asarray(X)

        self.means_ = X.mean(axis=0)
        alpha = 1-confidence_level
        low_perc = (alpha/2.)*100
        high_perc = (1-alpha/2.)*100
        self.I_low, self.I_high = np.percentile(X, q=[low_perc, high_perc], axis=0)

    def point_estimate(self):
        """
        Returns the point estimate, the class-wise average of the bootstrapped estimates

        :return: np.ndarray of shape (n_classes,)
        """
        return self.means_

    def coverage(self, true_value):
        """
        Checks whether a value, or a sets of values, are contained in the confidence region. The method computes the
        fraction of these that are contained in the region, if more than one value is passed. If only one value is
        passed, then it either returns 1.0 or 0.0, for indicating the value is in the region or not, respectively.

        :param true_value: a np.ndarray of shape (n_classes,) or shape (n_values, n_classes,)
        :return: float in [0,1]
        """
        within_intervals = np.logical_and(self.I_low <= true_value, true_value <= self.I_high)
        within_all_intervals = np.all(within_intervals, axis=-1, keepdims=True)
        proportion = within_all_intervals.mean()

        return proportion


class CLRtransformation:
    """
    Centered log-ratio, from component analysis
    """
    def __call__(self, X, epsilon=1e-6):
        """
        Applies the CLR function to X thus mapping the instances, which are contained in `\\mathcal{R}^{n}` but
        actually lie on a `\\mathcal{R}^{n-1}` simplex, onto an unrestricted space in :math:`\\mathcal{R}^{n}`

        :param X: np.ndarray of (n_instances, n_dimensions) to be transformed
        :param epsilon: small float for prevalence smoothing
        :return: np.ndarray of (n_instances, n_dimensions), the CLR-transformed points
        """
        X = np.asarray(X)
        X = qp.error.smooth(X, epsilon)
        G = np.exp(np.mean(np.log(X), axis=-1, keepdims=True))  # geometric mean
        return np.log(X / G)

    def inverse(self, X):
        """
        Inverse function. However, clr.inverse(clr(X)) does not exactly coincide with X due to smoothing.

        :param X: np.ndarray of (n_instances, n_dimensions) to be transformed
        :return: np.ndarray of (n_instances, n_dimensions), the CLR-transformed points
        """
        return softmax(X, axis=-1)


class AggregativeBootstrap(WithConfidenceABC, AggregativeQuantifier):
    """
    Aggregative Bootstrap allows any AggregativeQuantifier to get confidence regions around
    point-estimates of class prevalence values. This method implements some optimizations for
    speeding up the computations, which are only possible due to the two phases of the aggregative
    quantifiers.

    During training, the bootstrap repetitions are only carried out over pre-classified training instances,
    after the classifier has been trained (only once), in order to train a series of aggregation
    functions (model-based approach).

    During inference, the bootstrap repetitions are applied to the pre-classified test instances.

    :param quantifier: an aggregative quantifier
    :para n_train_samples: int, the number of training resamplings (defaults to 1, set to > 1 to activate a
        model-based bootstrap approach)
    :para n_test_samples: int, the number of test resamplings (defaults to 500, set to > 1 to activate a
        population-based bootstrap approach)
    :param confidence_level: float, the confidence level for the confidence region (default 0.95)
    :param region: string, set to `intervals` for constructing confidence intervals (default), or to
        `ellipse` for constructing an ellipse in the probability simplex, or to `ellipse-clr` for
        constructing an ellipse in the Centered-Log Ratio (CLR) unconstrained space.
    :param random_state: int for replicating samples, None (default) for non-replicable samples
    """

    def __init__(self,
                 quantifier: AggregativeQuantifier,
                 n_train_samples=1,
                 n_test_samples=500,
                 confidence_level=0.95,
                 region='intervals',
                 random_state=None):

        assert isinstance(quantifier, AggregativeQuantifier), \
            f'base quantifier does not seem to be an instance of {AggregativeQuantifier.__name__}'
        assert n_train_samples >= 1, \
            f'{n_train_samples=} must be >= 1'
        assert n_test_samples >= 1, \
            f'{n_test_samples=} must be >= 1'
        assert n_test_samples>1 or n_train_samples>1, \
            f'either {n_test_samples=} or {n_train_samples=} must be >1'

        self.quantifier = quantifier
        self.n_train_samples = n_train_samples
        self.n_test_samples = n_test_samples
        self.confidence_level = confidence_level
        self.region = region
        self.random_state = random_state

    def aggregation_fit(self, classif_predictions, labels):
        data = LabelledCollection(classif_predictions, labels, classes=self.classes_)
        self.quantifiers = []
        if self.n_train_samples==1:
            self.quantifier.aggregation_fit(classif_predictions, labels)
            self.quantifiers.append(self.quantifier)
        else:
            # model-based bootstrap (only on the aggregative part)
            n_examples = len(data)
            full_index = np.arange(n_examples)
            with qp.util.temp_seed(self.random_state):
                for i in range(self.n_train_samples):
                    quantifier = copy.deepcopy(self.quantifier)
                    index = resample(full_index, n_samples=n_examples)
                    classif_predictions_i = classif_predictions.sampling_from_index(index)
                    data_i = data.sampling_from_index(index)
                    quantifier.aggregation_fit(classif_predictions_i, data_i)
                    self.quantifiers.append(quantifier)
        return self

    def aggregate(self, classif_predictions: np.ndarray):
        prev_mean, self.confidence = self.aggregate_conf(classif_predictions)
        return prev_mean

    def aggregate_conf(self, classif_predictions: np.ndarray, confidence_level=None):
        if confidence_level is None:
            confidence_level = self.confidence_level

        n_samples = classif_predictions.shape[0]
        prevs = []
        with qp.util.temp_seed(self.random_state):
            for quantifier in self.quantifiers:
                for i in range(self.n_test_samples):
                    sample_i = resample(classif_predictions, n_samples=n_samples)
                    prev_i = quantifier.aggregate(sample_i)
                    prevs.append(prev_i)

        conf = WithConfidenceABC.construct_region(prevs, confidence_level, method=self.region)
        prev_estim = conf.point_estimate()

        return prev_estim, conf

    def fit(self, X, y):
        self.quantifier._check_init_parameters()
        classif_predictions, labels = self.quantifier.classifier_fit_predict(X, y)
        self.aggregation_fit(classif_predictions, labels)
        return self

    def quantify_conf(self, instances, confidence_level=None) -> (np.ndarray, ConfidenceRegionABC):
        predictions = self.quantifier.classify(instances)
        return self.aggregate_conf(predictions, confidence_level=confidence_level)

    @property
    def classifier(self):
        return self.quantifier.classifier

    def _classifier_method(self):
        return self.quantifier._classifier_method()


class BayesianCC(AggregativeCrispQuantifier, WithConfidenceABC):
    """
    `Bayesian quantification <https://arxiv.org/abs/2302.09159>`_ method,
    which is a variant of :class:`ACC` that calculates the posterior probability distribution
    over the prevalence vectors, rather than providing a point estimate obtained
    by matrix inversion.

    Can be used to diagnose degeneracy in the predictions visible when the confusion
    matrix has high condition number or to quantify uncertainty around the point estimate.

    This method relies on extra dependencies, which have to be installed via:
    `$ pip install quapy[bayes]`

    :param classifier: a scikit-learn's BaseEstimator, or None, in which case the classifier is taken to be
        the one indicated in `qp.environ['DEFAULT_CLS']`
<<<<<<< HEAD
    :param fit_classifier: whether to train the learner (default is True). Set to False if the
        learner has been trained outside the quantifier.
    :param val_split: specifies the data used for generating classifier predictions. This specification
        can be made as float in (0, 1) indicating the proportion of stratified held-out validation set to
        be extracted from the training set; or as an integer (default 5), indicating that the predictions
        are to be generated in a `k`-fold cross-validation manner (with this integer indicating the value
        for `k`); or as a tuple (X,y) defining the specific set of data to use for validation.
        This hyperparameter is only meant to be used when the heuristics are to be applied, i.e., if a
        calibration is required. The default value is None (meaning the calibration is not required). In
        case this hyperparameter is set to a value other than None, but the calibration is not required
        (calib=None), a warning message will be raised.
=======
    :param val_split:  specifies the data used for generating classifier predictions. This specification
        can be made as float in (0, 1) indicating the proportion of stratified held-out validation set to
        be extracted from the training set; or as an integer (default 5), indicating that the predictions
        are to be generated in a `k`-fold cross-validation manner (with this integer indicating the value
        for `k`); or as a tuple `(X,y)` defining the specific set of data to use for validation. Set to
        None when the method does not require any validation data, in order to avoid that some portion of
        the training data be wasted.
>>>>>>> e76e1de6
    :param num_warmup: number of warmup iterations for the MCMC sampler (default 500)
    :param num_samples: number of samples to draw from the posterior (default 1000)
    :param mcmc_seed: random seed for the MCMC sampler (default 0)
    :param confidence_level: float in [0,1] to construct a confidence region around the point estimate (default 0.95)
    :param region: string, set to `intervals` for constructing confidence intervals (default), or to
        `ellipse` for constructing an ellipse in the probability simplex, or to `ellipse-clr` for
        constructing an ellipse in the Centered-Log Ratio (CLR) unconstrained space.
    """
    def __init__(self,
                 classifier: BaseEstimator=None,
                 fit_classifier=True,
                 val_split: int = 5,
                 num_warmup: int = 500,
                 num_samples: int = 1_000,
                 mcmc_seed: int = 0,
                 confidence_level: float = 0.95,
                 region: str = 'intervals'):

        if num_warmup <= 0:
            raise ValueError(f'parameter {num_warmup=} must be a positive integer')
        if num_samples <= 0:
            raise ValueError(f'parameter {num_samples=} must be a positive integer')

        if _bayesian.DEPENDENCIES_INSTALLED is False:
            raise ImportError("Auxiliary dependencies are required. "
                              "Run `$ pip install quapy[bayes]` to install them.")

        super().__init__(classifier, fit_classifier, val_split)
        self.num_warmup = num_warmup
        self.num_samples = num_samples
        self.mcmc_seed = mcmc_seed
        self.confidence_level = confidence_level
        self.region = region

        # Array of shape (n_classes, n_predicted_classes,) where entry (y, c) is the number of instances
        # labeled as class y and predicted as class c.
        # By default, this array is set to None and later defined as part of the `aggregation_fit` phase
        self._n_and_c_labeled = None

        # Dictionary with posterior samples, set when `aggregate` is provided.
        self._samples = None

    def aggregation_fit(self, classif_predictions, labels):
        """
        Estimates the misclassification rates.

        :param classif_predictions: array-like with the label predictions returned by the classifier
        :param labels: array-like with the true labels associated to each classifier prediction
        """
        pred_labels = classif_predictions
        true_labels = labels
        self._n_and_c_labeled = confusion_matrix(
            y_true=true_labels,
            y_pred=pred_labels,
            labels=self.classifier.classes_
        ).astype(float)

    def sample_from_posterior(self, classif_predictions):
        if self._n_and_c_labeled is None:
            raise ValueError("aggregation_fit must be called before sample_from_posterior")

        n_c_unlabeled = F.counts_from_labels(classif_predictions, self.classifier.classes_).astype(float)

        self._samples = _bayesian.sample_posterior(
            n_c_unlabeled=n_c_unlabeled,
            n_y_and_c_labeled=self._n_and_c_labeled,
            num_warmup=self.num_warmup,
            num_samples=self.num_samples,
            seed=self.mcmc_seed,
        )
        return self._samples

    def get_prevalence_samples(self):
        if self._samples is None:
            raise ValueError("sample_from_posterior must be called before get_prevalence_samples")
        return self._samples[_bayesian.P_TEST_Y]

    def get_conditional_probability_samples(self):
        if self._samples is None:
            raise ValueError("sample_from_posterior must be called before get_conditional_probability_samples")
        return self._samples[_bayesian.P_C_COND_Y]

    def aggregate(self, classif_predictions):
        samples = self.sample_from_posterior(classif_predictions)[_bayesian.P_TEST_Y]
        return np.asarray(samples.mean(axis=0), dtype=float)

    def quantify_conf(self, instances, confidence_level=None) -> (np.ndarray, ConfidenceRegionABC):
        classif_predictions = self.classify(instances)
        point_estimate = self.aggregate(classif_predictions)
        samples = self.get_prevalence_samples()  # available after calling "aggregate" function
        region = WithConfidenceABC.construct_region(samples, confidence_level=self.confidence_level, method=self.region)
        return point_estimate, region<|MERGE_RESOLUTION|>--- conflicted
+++ resolved
@@ -450,19 +450,6 @@
 
     :param classifier: a scikit-learn's BaseEstimator, or None, in which case the classifier is taken to be
         the one indicated in `qp.environ['DEFAULT_CLS']`
-<<<<<<< HEAD
-    :param fit_classifier: whether to train the learner (default is True). Set to False if the
-        learner has been trained outside the quantifier.
-    :param val_split: specifies the data used for generating classifier predictions. This specification
-        can be made as float in (0, 1) indicating the proportion of stratified held-out validation set to
-        be extracted from the training set; or as an integer (default 5), indicating that the predictions
-        are to be generated in a `k`-fold cross-validation manner (with this integer indicating the value
-        for `k`); or as a tuple (X,y) defining the specific set of data to use for validation.
-        This hyperparameter is only meant to be used when the heuristics are to be applied, i.e., if a
-        calibration is required. The default value is None (meaning the calibration is not required). In
-        case this hyperparameter is set to a value other than None, but the calibration is not required
-        (calib=None), a warning message will be raised.
-=======
     :param val_split:  specifies the data used for generating classifier predictions. This specification
         can be made as float in (0, 1) indicating the proportion of stratified held-out validation set to
         be extracted from the training set; or as an integer (default 5), indicating that the predictions
@@ -470,7 +457,6 @@
         for `k`); or as a tuple `(X,y)` defining the specific set of data to use for validation. Set to
         None when the method does not require any validation data, in order to avoid that some portion of
         the training data be wasted.
->>>>>>> e76e1de6
     :param num_warmup: number of warmup iterations for the MCMC sampler (default 500)
     :param num_samples: number of samples to draw from the posterior (default 1000)
     :param mcmc_seed: random seed for the MCMC sampler (default 0)
