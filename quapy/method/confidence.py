import numpy as np
from sklearn.base import BaseEstimator
from sklearn.metrics import confusion_matrix

import quapy as qp
import quapy.functional as F
from quapy.method import _bayesian
from quapy.method.aggregative import AggregativeCrispQuantifier
from quapy.data import LabelledCollection
from quapy.method.aggregative import AggregativeQuantifier
from scipy.stats import chi2
from sklearn.utils import resample
from abc import ABC, abstractmethod
from scipy.special import softmax, factorial
import copy
from functools import lru_cache

"""
This module provides implementation of different types of confidence regions, and the implementation of Bootstrap
for AggregativeQuantifiers.
"""

class ConfidenceRegionABC(ABC):
    """
    Abstract class of confidence regions
    """

    @abstractmethod
    def point_estimate(self) -> np.ndarray:
        """
        Returns the point estimate corresponding to a set of bootstrap estimates.

        :return: np.ndarray
        """
        ...

    def ndim(self) -> int:
        """
        Number of dimensions of the region. This number corresponds to the total number of classes. The dimensionality
        of the simplex is therefore ndim-1

        :return: int
        """
        return len(self.point_estimate())

    @abstractmethod
    def coverage(self, true_value) -> float:
        """
        Checks whether a value, or a sets of values, are contained in the confidence region. The method computes the
        fraction of these that are contained in the region, if more than one value is passed. If only one value is
        passed, then it either returns 1.0 or 0.0, for indicating the value is in the region or not, respectively.

        :param true_value: a np.ndarray of shape (n_classes,) or shape (n_values, n_classes,)
        :return: float in [0,1]
        """
        ...

    @lru_cache
    def simplex_portion(self):
        """
        Computes the fraction of the simplex which is covered by the region. This is not the volume of the region
        itself (which could lie outside the boundaries of the simplex), but the actual fraction of the simplex
        contained in the region. A default implementation, based on Monte Carlo approximation, is provided.

        :return: float, the fraction of the simplex covered by the region
        """
        return self.montecarlo_proportion()

    @lru_cache
    def montecarlo_proportion(self, n_trials=10_000):
        """
        Estimates, via a Monte Carlo approach, the fraction of the simplex covered by the region. This is carried
        out by returning the fraction of the `n_trials` points, uniformly drawn at random from the simplex, that
        are included in the region. The value is only computed once when multiple calls are made.

        :return: float in [0,1]
        """
        with qp.util.temp_seed(0):
            uniform_simplex = F.uniform_simplex_sampling(n_classes=self.ndim(), size=n_trials)
        proportion = np.clip(self.coverage(uniform_simplex), 0., 1.)
        return proportion


class WithConfidenceABC(ABC):
    """
    Abstract class for confidence regions.
    """
    METHODS = ['intervals', 'ellipse', 'ellipse-clr']

    @abstractmethod
    def quantify_conf(self, instances, confidence_level=None) -> (np.ndarray, ConfidenceRegionABC):
        """
        Adds the method `quantify_conf` to the interface. This method returns not only the point-estimate, but
        also the confidence region around it.

        :param instances: a np.ndarray of shape (n_instances, n_features,)
        :confidence_level: float in (0, 1)
        :return: a tuple (`point_estimate`, `conf_region`), where `point_estimate` is a np.ndarray of shape
            (n_classes,) and  `conf_region` is an object from :class:`ConfidenceRegionABC`
        """
        ...

    @classmethod
    def construct_region(cls, prev_estims, confidence_level=0.95, method='intervals'):
        """
        Construct a confidence region given many prevalence estimations.

        :param prev_estims: np.ndarray of shape (n_estims, n_classes)
        :param confidence_level: float, the confidence level for the region (default 0.95)
        :param method: str, indicates the method for constructing regions. Set to `intervals` for
            constructing confidence intervals (default), or to `ellipse` for constructing an
            ellipse in the probability simplex, or to `ellipse-clr` for constructing an ellipse
            in the Centered-Log Ratio (CLR) unconstrained space.
        """
        region = None
        if method == 'intervals':
            region = ConfidenceIntervals(prev_estims, confidence_level=confidence_level)
        elif method == 'ellipse':
            region = ConfidenceEllipseSimplex(prev_estims, confidence_level=confidence_level)
        elif method == 'ellipse-clr':
            region = ConfidenceEllipseCLR(prev_estims, confidence_level=confidence_level)

        if region is None:
            raise NotImplementedError(f'unknown method {method}')

        return region

def simplex_volume(n):
    """
    Computes the volume of the n-dimensional simplex. For n classes, the corresponding volume
    is :meth:`simplex_volume(n-1)` since the simplex has one degree of freedom less.

    :param n: int, the dimensionality of the simplex
    :return: float, the volume of the n-dimensional simplex
    """
    return 1 / factorial(n)


def within_ellipse_prop(values, mean, prec_matrix, chi2_critical):
    """
    Checks the proportion of values that belong to the ellipse with center `mean` and precision matrix `prec_matrix`
    at a distance `chi2_critical`.

    :param values: a np.ndarray of shape (n_dim,) or (n_values, n_dim,)
    :param mean: a np.ndarray of shape (n_dim,) with the center of the ellipse
    :param prec_matrix: a np.ndarray with the precision matrix (inverse of the
        covariance matrix) of the ellipse. If this inverse cannot be computed
        then None must be passed
    :param chi2_critical: float, the chi2 critical value

    :return: float in [0,1], the fraction of values that are contained in the ellipse
        defined by the mean (center), the precision matrix (shape), and the chi2_critical value (distance).
        If `values` is only one value, then either 0. (not contained) or 1. (contained) is returned.
    """
    if prec_matrix is None:
        return 0.

    diff = values - mean  # Mahalanobis distance

    d_M_squared = diff @ prec_matrix @ diff.T  # d_M^2
    if d_M_squared.ndim == 2:
        d_M_squared = np.diag(d_M_squared)

    within_elipse = (d_M_squared <= chi2_critical)

    if isinstance(within_elipse, np.ndarray):
        within_elipse = np.mean(within_elipse)

    return within_elipse * 1.0


class ConfidenceEllipseSimplex(ConfidenceRegionABC):
    """
    Instantiates a Confidence Ellipse in the probability simplex.

    :param X: np.ndarray of shape (n_bootstrap_samples, n_classes)
    :param confidence_level: float, the confidence level (default 0.95)
    """

    def __init__(self, X, confidence_level=0.95):

        assert 0. < confidence_level < 1., f'{confidence_level=} must be in range(0,1)'

        X = np.asarray(X)

        self.mean_ = X.mean(axis=0)
        self.cov_ = np.cov(X, rowvar=False, ddof=1)

        try:
            self.precision_matrix_ = np.linalg.inv(self.cov_)
        except:
            self.precision_matrix_ = None

        self.dim = X.shape[-1]
        self.ddof = self.dim - 1

        # critical chi-square value
        self.confidence_level = confidence_level
        self.chi2_critical_ = chi2.ppf(confidence_level, df=self.ddof)

    def point_estimate(self):
        """
        Returns the point estimate, the center of the ellipse.

        :return: np.ndarray of shape (n_classes,)
        """
        return self.mean_

    def coverage(self, true_value):
        """
        Checks whether a value, or a sets of values, are contained in the confidence region. The method computes the
        fraction of these that are contained in the region, if more than one value is passed. If only one value is
        passed, then it either returns 1.0 or 0.0, for indicating the value is in the region or not, respectively.

        :param true_value: a np.ndarray of shape (n_classes,) or shape (n_values, n_classes,)
        :return: float in [0,1]
        """
        return within_ellipse_prop(true_value, self.mean_, self.precision_matrix_, self.chi2_critical_)


class ConfidenceEllipseCLR(ConfidenceRegionABC):
    """
    Instantiates a Confidence Ellipse in the Centered-Log Ratio (CLR) space.

    :param X: np.ndarray of shape (n_bootstrap_samples, n_classes)
    :param confidence_level: float, the confidence level (default 0.95)
    """

    def __init__(self, X, confidence_level=0.95):
        self.clr = CLRtransformation()
        Z = self.clr(X)
        self.mean_ = np.mean(X, axis=0)
        self.conf_region_clr = ConfidenceEllipseSimplex(Z, confidence_level=confidence_level)

    def point_estimate(self):
        """
        Returns the point estimate, the center of the ellipse.

        :return: np.ndarray of shape (n_classes,)
        """
        # The inverse of the CLR does not coincide with the true mean, because the geometric mean
        # requires smoothing the prevalence vectors and this affects the softmax (inverse);
        # return self.clr.inverse(self.mean_) # <- does not coincide
        return self.mean_

    def coverage(self, true_value):
        """
        Checks whether a value, or a sets of values, are contained in the confidence region. The method computes the
        fraction of these that are contained in the region, if more than one value is passed. If only one value is
        passed, then it either returns 1.0 or 0.0, for indicating the value is in the region or not, respectively.

        :param true_value: a np.ndarray of shape (n_classes,) or shape (n_values, n_classes,)
        :return: float in [0,1]
        """
        transformed_values = self.clr(true_value)
        return self.conf_region_clr.coverage(transformed_values)


class ConfidenceIntervals(ConfidenceRegionABC):
    """
    Instantiates a region based on (independent) Confidence Intervals.

    :param X: np.ndarray of shape (n_bootstrap_samples, n_classes)
    :param confidence_level: float, the confidence level (default 0.95)
    """
    def __init__(self, X, confidence_level=0.95):
        assert 0 < confidence_level < 1, f'{confidence_level=} must be in range(0,1)'

        X = np.asarray(X)

        self.means_ = X.mean(axis=0)
        alpha = 1-confidence_level
        low_perc = (alpha/2.)*100
        high_perc = (1-alpha/2.)*100
        self.I_low, self.I_high = np.percentile(X, q=[low_perc, high_perc], axis=0)

    def point_estimate(self):
        """
        Returns the point estimate, the class-wise average of the bootstrapped estimates

        :return: np.ndarray of shape (n_classes,)
        """
        return self.means_

    def coverage(self, true_value):
        """
        Checks whether a value, or a sets of values, are contained in the confidence region. The method computes the
        fraction of these that are contained in the region, if more than one value is passed. If only one value is
        passed, then it either returns 1.0 or 0.0, for indicating the value is in the region or not, respectively.

        :param true_value: a np.ndarray of shape (n_classes,) or shape (n_values, n_classes,)
        :return: float in [0,1]
        """
        within_intervals = np.logical_and(self.I_low <= true_value, true_value <= self.I_high)
        within_all_intervals = np.all(within_intervals, axis=-1, keepdims=True)
        proportion = within_all_intervals.mean()

        return proportion


class CLRtransformation:
    """
    Centered log-ratio, from component analysis
    """
    def __call__(self, X, epsilon=1e-6):
        """
        Applies the CLR function to X thus mapping the instances, which are contained in `\\mathcal{R}^{n}` but
        actually lie on a `\\mathcal{R}^{n-1}` simplex, onto an unrestricted space in :math:`\\mathcal{R}^{n}`

        :param X: np.ndarray of (n_instances, n_dimensions) to be transformed
        :param epsilon: small float for prevalence smoothing
        :return: np.ndarray of (n_instances, n_dimensions), the CLR-transformed points
        """
        X = np.asarray(X)
        X = qp.error.smooth(X, epsilon)
        G = np.exp(np.mean(np.log(X), axis=-1, keepdims=True))  # geometric mean
        return np.log(X / G)

    def inverse(self, X):
        """
        Inverse function. However, clr.inverse(clr(X)) does not exactly coincide with X due to smoothing.

        :param X: np.ndarray of (n_instances, n_dimensions) to be transformed
        :return: np.ndarray of (n_instances, n_dimensions), the CLR-transformed points
        """
        return softmax(X, axis=-1)


class AggregativeBootstrap(WithConfidenceABC, AggregativeQuantifier):
    """
    Aggregative Bootstrap allows any AggregativeQuantifier to get confidence regions around
    point-estimates of class prevalence values. This method implements some optimizations for
    speeding up the computations, which are only possible due to the two phases of the aggregative
    quantifiers.

    During training, the bootstrap repetitions are only carried out over pre-classified training instances,
    after the classifier has been trained (only once), in order to train a series of aggregation
    functions (model-based approach).

    During inference, the bootstrap repetitions are applied to the pre-classified test instances.

    :param quantifier: an aggregative quantifier
    :para n_train_samples: int, the number of training resamplings (defaults to 1, set to > 1 to activate a
        model-based bootstrap approach)
    :para n_test_samples: int, the number of test resamplings (defaults to 500, set to > 1 to activate a
        population-based bootstrap approach)
    :param confidence_level: float, the confidence level for the confidence region (default 0.95)
    :param region: string, set to `intervals` for constructing confidence intervals (default), or to
        `ellipse` for constructing an ellipse in the probability simplex, or to `ellipse-clr` for
        constructing an ellipse in the Centered-Log Ratio (CLR) unconstrained space.
    :param random_state: int for replicating samples, None (default) for non-replicable samples
    """

    def __init__(self,
                 quantifier: AggregativeQuantifier,
                 n_train_samples=1,
                 n_test_samples=500,
                 confidence_level=0.95,
                 region='intervals',
                 random_state=None):

        assert isinstance(quantifier, AggregativeQuantifier), \
            f'base quantifier does not seem to be an instance of {AggregativeQuantifier.__name__}'
        assert n_train_samples >= 1, \
            f'{n_train_samples=} must be >= 1'
        assert n_test_samples >= 1, \
            f'{n_test_samples=} must be >= 1'
        assert n_test_samples>1 or n_train_samples>1, \
            f'either {n_test_samples=} or {n_train_samples=} must be >1'

        self.quantifier = quantifier
        self.n_train_samples = n_train_samples
        self.n_test_samples = n_test_samples
        self.confidence_level = confidence_level
        self.region = region
        self.random_state = random_state

    def aggregation_fit(self, classif_predictions, labels):
        data = LabelledCollection(classif_predictions, labels, classes=self.classes_)
        self.quantifiers = []
        if self.n_train_samples==1:
            self.quantifier.aggregation_fit(classif_predictions, labels)
            self.quantifiers.append(self.quantifier)
        else:
            # model-based bootstrap (only on the aggregative part)
            n_examples = len(data)
            full_index = np.arange(n_examples)
            with qp.util.temp_seed(self.random_state):
                for i in range(self.n_train_samples):
                    quantifier = copy.deepcopy(self.quantifier)
                    index = resample(full_index, n_samples=n_examples)
                    classif_predictions_i = classif_predictions.sampling_from_index(index)
                    data_i = data.sampling_from_index(index)
                    quantifier.aggregation_fit(classif_predictions_i, data_i)
                    self.quantifiers.append(quantifier)
        return self

    def aggregate(self, classif_predictions: np.ndarray):
        prev_mean, self.confidence = self.aggregate_conf(classif_predictions)
        return prev_mean

    def aggregate_conf(self, classif_predictions: np.ndarray, confidence_level=None):
        if confidence_level is None:
            confidence_level = self.confidence_level

        n_samples = classif_predictions.shape[0]
        prevs = []
        with qp.util.temp_seed(self.random_state):
            for quantifier in self.quantifiers:
                for i in range(self.n_test_samples):
                    sample_i = resample(classif_predictions, n_samples=n_samples)
                    prev_i = quantifier.aggregate(sample_i)
                    prevs.append(prev_i)

        conf = WithConfidenceABC.construct_region(prevs, confidence_level, method=self.region)
        prev_estim = conf.point_estimate()

        return prev_estim, conf

    def fit(self, X, y):
        self.quantifier._check_init_parameters()
        classif_predictions, labels = self.quantifier.classifier_fit_predict(X, y)
        self.aggregation_fit(classif_predictions, labels)
        return self

    def quantify_conf(self, instances, confidence_level=None) -> (np.ndarray, ConfidenceRegionABC):
        predictions = self.quantifier.classify(instances)
        return self.aggregate_conf(predictions, confidence_level=confidence_level)

    @property
    def classifier(self):
        return self.quantifier.classifier

    def _classifier_method(self):
        return self.quantifier._classifier_method()


class BayesianCC(AggregativeCrispQuantifier, WithConfidenceABC):
    """
    `Bayesian quantification <https://arxiv.org/abs/2302.09159>`_ method,
    which is a variant of :class:`ACC` that calculates the posterior probability distribution
    over the prevalence vectors, rather than providing a point estimate obtained
    by matrix inversion.

    Can be used to diagnose degeneracy in the predictions visible when the confusion
    matrix has high condition number or to quantify uncertainty around the point estimate.

    This method relies on extra dependencies, which have to be installed via:
    `$ pip install quapy[bayes]`

<<<<<<< HEAD
    :param classifier: a sklearn's Estimator that generates a classifier
    :param val_split: specifies the data used for generating classifier predictions. This specification
        can be made as float in (0, 1) indicating the proportion of stratified held-out validation set to
        be extracted from the training set; or as an integer (default 5), indicating that the predictions
        are to be generated in a `k`-fold cross-validation manner (with this integer indicating the value
        for `k`); or as a collection defining the specific set of data to use for validation.
        Alternatively, this set can be specified at fit time by indicating the exact set of data
        on which the predictions are to be generated.
=======
    :param classifier: a scikit-learn's BaseEstimator, or None, in which case the classifier is taken to be
        the one indicated in `qp.environ['DEFAULT_CLS']`
    :param val_split:  specifies the data used for generating classifier predictions. This specification
        can be made as float in (0, 1) indicating the proportion of stratified held-out validation set to
        be extracted from the training set; or as an integer (default 5), indicating that the predictions
        are to be generated in a `k`-fold cross-validation manner (with this integer indicating the value
        for `k`); or as a tuple `(X,y)` defining the specific set of data to use for validation. Set to
        None when the method does not require any validation data, in order to avoid that some portion of
        the training data be wasted.
>>>>>>> 7a0cf2c5
    :param num_warmup: number of warmup iterations for the MCMC sampler (default 500)
    :param num_samples: number of samples to draw from the posterior (default 1000)
    :param mcmc_seed: random seed for the MCMC sampler (default 0)
    :param confidence_level: float in [0,1] to construct a confidence region around the point estimate (default 0.95)
    :param region: string, set to `intervals` for constructing confidence intervals (default), or to
        `ellipse` for constructing an ellipse in the probability simplex, or to `ellipse-clr` for
        constructing an ellipse in the Centered-Log Ratio (CLR) unconstrained space.
    """
    def __init__(self,
                 classifier: BaseEstimator=None,
                 fit_classifier=True,
                 val_split: int = 5,
                 num_warmup: int = 500,
                 num_samples: int = 1_000,
                 mcmc_seed: int = 0,
                 confidence_level: float = 0.95,
                 region: str = 'intervals'):

        if num_warmup <= 0:
            raise ValueError(f'parameter {num_warmup=} must be a positive integer')
        if num_samples <= 0:
            raise ValueError(f'parameter {num_samples=} must be a positive integer')

        if _bayesian.DEPENDENCIES_INSTALLED is False:
            raise ImportError("Auxiliary dependencies are required. "
                              "Run `$ pip install quapy[bayes]` to install them.")

        super().__init__(classifier, fit_classifier, val_split)
        self.num_warmup = num_warmup
        self.num_samples = num_samples
        self.mcmc_seed = mcmc_seed
        self.confidence_level = confidence_level
        self.region = region

        # Array of shape (n_classes, n_predicted_classes,) where entry (y, c) is the number of instances
        # labeled as class y and predicted as class c.
        # By default, this array is set to None and later defined as part of the `aggregation_fit` phase
        self._n_and_c_labeled = None

        # Dictionary with posterior samples, set when `aggregate` is provided.
        self._samples = None

    def aggregation_fit(self, classif_predictions, labels):
        """
        Estimates the misclassification rates.

        :param classif_predictions: array-like with the label predictions returned by the classifier
        :param labels: array-like with the true labels associated to each classifier prediction
        """
        pred_labels = classif_predictions
        true_labels = labels
        self._n_and_c_labeled = confusion_matrix(
            y_true=true_labels,
            y_pred=pred_labels,
            labels=self.classifier.classes_
        ).astype(float)

    def sample_from_posterior(self, classif_predictions):
        if self._n_and_c_labeled is None:
            raise ValueError("aggregation_fit must be called before sample_from_posterior")

        n_c_unlabeled = F.counts_from_labels(classif_predictions, self.classifier.classes_).astype(float)

        self._samples = _bayesian.sample_posterior(
            n_c_unlabeled=n_c_unlabeled,
            n_y_and_c_labeled=self._n_and_c_labeled,
            num_warmup=self.num_warmup,
            num_samples=self.num_samples,
            seed=self.mcmc_seed,
        )
        return self._samples

    def get_prevalence_samples(self):
        if self._samples is None:
            raise ValueError("sample_from_posterior must be called before get_prevalence_samples")
        return self._samples[_bayesian.P_TEST_Y]

    def get_conditional_probability_samples(self):
        if self._samples is None:
            raise ValueError("sample_from_posterior must be called before get_conditional_probability_samples")
        return self._samples[_bayesian.P_C_COND_Y]

    def aggregate(self, classif_predictions):
        samples = self.sample_from_posterior(classif_predictions)[_bayesian.P_TEST_Y]
        return np.asarray(samples.mean(axis=0), dtype=float)

    def quantify_conf(self, instances, confidence_level=None) -> (np.ndarray, ConfidenceRegionABC):
        classif_predictions = self.classify(instances)
        point_estimate = self.aggregate(classif_predictions)
        samples = self.get_prevalence_samples()  # available after calling "aggregate" function
        region = WithConfidenceABC.construct_region(samples, confidence_level=self.confidence_level, method=self.region)
        return point_estimate, region<|MERGE_RESOLUTION|>--- conflicted
+++ resolved
@@ -448,16 +448,6 @@
     This method relies on extra dependencies, which have to be installed via:
     `$ pip install quapy[bayes]`
 
-<<<<<<< HEAD
-    :param classifier: a sklearn's Estimator that generates a classifier
-    :param val_split: specifies the data used for generating classifier predictions. This specification
-        can be made as float in (0, 1) indicating the proportion of stratified held-out validation set to
-        be extracted from the training set; or as an integer (default 5), indicating that the predictions
-        are to be generated in a `k`-fold cross-validation manner (with this integer indicating the value
-        for `k`); or as a collection defining the specific set of data to use for validation.
-        Alternatively, this set can be specified at fit time by indicating the exact set of data
-        on which the predictions are to be generated.
-=======
     :param classifier: a scikit-learn's BaseEstimator, or None, in which case the classifier is taken to be
         the one indicated in `qp.environ['DEFAULT_CLS']`
     :param val_split:  specifies the data used for generating classifier predictions. This specification
@@ -467,7 +457,6 @@
         for `k`); or as a tuple `(X,y)` defining the specific set of data to use for validation. Set to
         None when the method does not require any validation data, in order to avoid that some portion of
         the training data be wasted.
->>>>>>> 7a0cf2c5
     :param num_warmup: number of warmup iterations for the MCMC sampler (default 500)
     :param num_samples: number of samples to draw from the posterior (default 1000)
     :param mcmc_seed: random seed for the MCMC sampler (default 0)
