<<<<<<< HEAD
- Test the return_type="index" in protocols and finish the "distributin_samples.py" example
- Add EDy (an implementation is available at quantificationlib)
-
=======
- [TODO] add ensemble methods SC-MQ, MC-SQ, MC-MQ
- [TODO] add HistNetQ
- [TODO] add CDE-iteration and Bayes-CDE methods
- [TODO] add Friedman's method and DeBias
- [TODO] check ignore warning stuff
    check https://docs.python.org/3/library/warnings.html#temporarily-suppressing-warnings
>>>>>>> a271fe12
<|MERGE_RESOLUTION|>--- conflicted
+++ resolved
@@ -1,12 +1,8 @@
-<<<<<<< HEAD
-- Test the return_type="index" in protocols and finish the "distributin_samples.py" example
-- Add EDy (an implementation is available at quantificationlib)
--
-=======
+- [TODO] Test the return_type="index" in protocols and finish the "distributin_samples.py" example
+- [TODO] Add EDy (an implementation is available at quantificationlib)
 - [TODO] add ensemble methods SC-MQ, MC-SQ, MC-MQ
 - [TODO] add HistNetQ
 - [TODO] add CDE-iteration and Bayes-CDE methods
 - [TODO] add Friedman's method and DeBias
 - [TODO] check ignore warning stuff
-    check https://docs.python.org/3/library/warnings.html#temporarily-suppressing-warnings
->>>>>>> a271fe12
+    check https://docs.python.org/3/library/warnings.html#temporarily-suppressing-warnings