--- conflicted
+++ resolved
@@ -13,13 +13,8 @@
 
 ### Last updates:
 
-<<<<<<< HEAD
-* Version 0.1.9 is released! major changes can be consulted [here](CHANGE_LOG.txt).
-* The developer API documentation is available [here](https://hlt-isti.github.io/QuaPy/index.html)
-=======
 * Version 0.2.0 is released! major changes can be consulted [here](CHANGE_LOG.txt).
 * The developer API documentation is available [here](https://hlt-isti.github.io/QuaPy/build/html/modules.html)
->>>>>>> 8a39222e
 
 ### Installation
 
@@ -72,8 +67,7 @@
 should be tested across many samples, even ones characterized by class prevalence 
 values different or very different from those found in the training set.
 QuaPy implements sampling procedures and evaluation protocols that automate this workflow.
-See the [documentation](https://hlt-isti.github.io/QuaPy/manuals/protocols.html) 
-and the [examples directory](https://github.com/HLT-ISTI/QuaPy/tree/master/examples) for detailed examples.
+See the [documentation](https://hlt-isti.github.io/QuaPy/build/html/) for detailed examples.
 
 ## Features
 
@@ -85,13 +79,8 @@
     * 32 UCI Machine Learning datasets.
     * 11 Twitter quantification-by-sentiment datasets.
     * 3 product reviews quantification-by-sentiment datasets. 
-<<<<<<< HEAD
-    * 4 tasks from LeQua 2022 competition
-    * 4 tasks from LeQua 2024 competition (_new in v0.1.9!_)
-=======
     * 4 tasks from LeQua 2022 competition and 4 tasks from LeQua 2024 competition
     * IFCB for Plancton quantification 
->>>>>>> 8a39222e
 * Native support for binary and single-label multiclass quantification scenarios.
 * Model selection functionality that minimizes quantification-oriented loss functions.
 * Visualization tools for analysing the experimental results.
@@ -112,31 +101,13 @@
   
 ## Documentation
 
-The developer API documentation is available [here](https://hlt-isti.github.io/QuaPy/). 
+The [developer API documentation](https://hlt-isti.github.io/QuaPy/build/html/modules.html) is available [here](https://hlt-isti.github.io/QuaPy/build/html/index.html). 
 
-<<<<<<< HEAD
-Check out our [Manuals](https://hlt-isti.github.io/QuaPy/manuals.html), in which many examples
-=======
 Check out the [Manuals](https://hlt-isti.github.io/QuaPy/manuals.html), in which many code examples
->>>>>>> 8a39222e
 are provided:
 
 * [Datasets](https://hlt-isti.github.io/QuaPy/manuals/datasets.html)
 * [Evaluation](https://hlt-isti.github.io/QuaPy/manuals/evaluation.html)
-<<<<<<< HEAD
-* [Explicit loss minimization](https://hlt-isti.github.io/QuaPy/manuals/explicit-loss-minimization.html)
-* [Methods](https://hlt-isti.github.io/QuaPy/manuals/methods.html)
-* [Model Selection](https://hlt-isti.github.io/QuaPy/manuals/datasets.html)
-* [Plotting](https://hlt-isti.github.io/QuaPy/manuals/plotting.html)
-* [Protocols](https://hlt-isti.github.io/QuaPy/manuals/protocols.html)
-
-## Acknowledgments:
-
-This work has been funded by the QuaDaSh project (P2022TB5JF) "Finanziato dall’Unione europea- Next Generation EU, Missione 4 Componente 2 CUP B53D23026250001".
-
-<img src="docs/source/EUfooter.png" alt="EUcommission" width="1000"/>
-<img src="docs/source/SoBigData.png" alt="SoBigData++" width="250"/>
-=======
 * [Protocols](https://hlt-isti.github.io/QuaPy/manuals/protocols.html)
 * [Methods](https://hlt-isti.github.io/QuaPy/manuals/methods.html)
 * [SVMperf](https://hlt-isti.github.io/QuaPy/manuals/explicit-loss-minimization.html)
@@ -149,5 +120,4 @@
 
 This work has been supported by the QuaDaSh project 
 _"Finanziato dall’Unione europea---Next Generation EU, 
-Missione 4 Componente 2 CUP B53D23026250001"_.
->>>>>>> 8a39222e
+Missione 4 Componente 2 CUP B53D23026250001"_.